--- conflicted
+++ resolved
@@ -1,10 +1,5 @@
-<<<<<<< HEAD
-hash: 6a3aca660bea9ff22034ce01bb2cbe184a0ff97481e2e9f3068c5f1aee23f0a5
-updated: 2016-12-14T17:23:23.052524678Z
-=======
-hash: 4e87552338dd9899274c6d28b4eb3b4e8137e8af3f6475a474fadd59c6f342a1
-updated: 2017-01-17T17:57:36.242584514Z
->>>>>>> 09b62ac7
+hash: e15d6df3ecf951e4933f99c18dfa027f5764805513f66828127b4337a5bb7f0c
+updated: 2017-01-18T09:25:55.396184314Z
 imports:
 - name: cloud.google.com/go
   version: 3b1ae45394a234c385be014e9a488f2bb6eef821
@@ -97,11 +92,7 @@
 - name: github.com/kardianos/osext
   version: c2c54e542fb797ad986b31721e1baedf214ca413
 - name: github.com/kelseyhightower/envconfig
-<<<<<<< HEAD
-  version: 9aca109c9aec4633fced9717c4a09ecab3d33111
-=======
   version: 4069f29f08928c54bcb1fdf632b31b1bb54b4fdb
->>>>>>> 09b62ac7
 - name: github.com/mailru/easyjson
   version: d5b7844b561a7bc640052f1b935f7b800330d7e0
   subpackages:
@@ -115,11 +106,7 @@
 - name: github.com/mipearson/rfw
   version: b66ec87bd85055de3f749a8640e9e4c8053052e4
 - name: github.com/onsi/ginkgo
-<<<<<<< HEAD
-  version: 74c678d97c305753605c338c6c78c49ec104b5e7
-=======
   version: a23f924ce96d61f963fb6219b8ff069d8d768cc2
->>>>>>> 09b62ac7
   subpackages:
   - config
   - extensions/table
@@ -135,6 +122,8 @@
   - internal/writer
   - reporters
   - reporters/stenographer
+  - reporters/stenographer/support/go-colorable
+  - reporters/stenographer/support/go-isatty
   - types
 - name: github.com/pborman/uuid
   version: ca53cad383cad2479bbba7f7a1a05797ec1386e4
@@ -187,7 +176,7 @@
   - internal/bitbucket.org/ww/goautoneg
   - model
 - name: github.com/prometheus/procfs
-  version: abf152e5f3e97f2fafac028d2cc06c1feb87ffa5
+  version: fcdb11ccb4389efb1b210b7ffb623ab71c5fdd60
 - name: github.com/PuerkitoBio/purell
   version: 8a290539e2e8629dbc4e6bad948158f790ec31f4
 - name: github.com/PuerkitoBio/urlesc
@@ -205,11 +194,11 @@
   subpackages:
   - codec
 - name: github.com/vishvananda/netlink
-  version: a4f22d8ad2327663017dbb309b5e3f8b6f348020
+  version: ebdfb7402004b397e6573c71132160d8e23cc12a
   subpackages:
   - nl
 - name: github.com/vishvananda/netns
-  version: 8ba1072b58e0c2a240eb5f6120165c7776c3e7b8
+  version: 2c9454e4fc6e2edc1a1c84e64ed3d6e662fb6991
 - name: golang.org/x/crypto
   version: 1351f936d976c60a0a48d728281922cf63eafb8d
   subpackages:
@@ -232,11 +221,7 @@
   - jws
   - jwt
 - name: golang.org/x/sys
-<<<<<<< HEAD
-  version: 30237cf4eefd639b184d1f2cb77a581ea0be8947
-=======
   version: d75a52659825e75fff6158388dddc6a5b04f9ba5
->>>>>>> 09b62ac7
   subpackages:
   - unix
 - name: golang.org/x/text
@@ -393,11 +378,7 @@
   - transport
 testImports:
 - name: github.com/onsi/gomega
-<<<<<<< HEAD
-  version: d59fa0ac68bb5dd932ee8d24eed631cdd519efc3
-=======
   version: e85f63af4302dc0e4277c6008ecf803f1d80e4f0
->>>>>>> 09b62ac7
   subpackages:
   - format
   - internal/assertion
