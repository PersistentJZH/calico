// Copyright (c) 2017-2025 Tigera, Inc. All rights reserved.

// Licensed under the Apache License, Version 2.0 (the "License");
// you may not use this file except in compliance with the License.
// You may obtain a copy of the License at
//
//     http://www.apache.org/licenses/LICENSE-2.0
//
// Unless required by applicable law or agreed to in writing, software
// distributed under the License is distributed on an "AS IS" BASIS,
// WITHOUT WARRANTIES OR CONDITIONS OF ANY KIND, either express or implied.
// See the License for the specific language governing permissions and
// limitations under the License.

package updateprocessors_test

import (
	"fmt"
	"time"

	. "github.com/onsi/ginkgo"
	. "github.com/onsi/gomega"
	apiv3 "github.com/projectcalico/api/pkg/apis/projectcalico/v3"
	"github.com/sirupsen/logrus"
	metav1 "k8s.io/apimachinery/pkg/apis/meta/v1"

	libapiv3 "github.com/projectcalico/calico/libcalico-go/lib/apis/v3"
	"github.com/projectcalico/calico/libcalico-go/lib/backend/model"
	"github.com/projectcalico/calico/libcalico-go/lib/backend/syncersv1/updateprocessors"
	"github.com/projectcalico/calico/libcalico-go/lib/net"
)

const (
	// What the expected sync datatypes are.
	isGlobalFelixConfig = iota
	isNodeFelixConfig
	isGlobalBgpConfig
	isNodeBgpConfig

	hostIPMarker    = "*HOSTIP*"
	nodeMarker      = "*NODEMARKER*"
	wireguardMarker = "*WIREGUARDMARKER*"
)

const (
<<<<<<< HEAD
	numBaseFelixConfigs = 165
=======
	numBaseFelixConfigs = 160
>>>>>>> a5d70765
)

var _ = Describe("Test the generic configuration update processor and the concrete implementations", func() {
	// Define some common values
	perNodeFelixKey := model.ResourceKey{
		Kind: apiv3.KindFelixConfiguration,
		Name: "node.mynode",
	}
	globalFelixKey := model.ResourceKey{
		Kind: apiv3.KindFelixConfiguration,
		Name: "default",
	}
	invalidFelixKey := model.ResourceKey{
		Kind: apiv3.KindFelixConfiguration,
		Name: "foobar",
	}
	globalClusterKey := model.ResourceKey{
		Kind: apiv3.KindClusterInformation,
		Name: "default",
	}
	nodeClusterKey := model.ResourceKey{
		Kind: apiv3.KindClusterInformation,
		Name: "node.mynode",
	}
	numFelixConfigs := numBaseFelixConfigs
	numClusterConfigs := 5
	numNodeClusterConfigs := 4
	felixMappedNames := map[string]interface{}{
		"RouteRefreshInterval":               nil,
		"IptablesRefreshInterval":            nil,
		"IpsetsRefreshInterval":              nil,
		"IpInIpEnabled":                      nil,
		"IpInIpMtu":                          nil,
		"IptablesNATOutgoingInterfaceFilter": nil,
	}

	It("should handle conversion of node-specific delete with no additional configs", func() {
		cc := updateprocessors.NewFelixConfigUpdateProcessor()
		By("converting a per-node felix key and checking for the correct number of fields")
		kvps, err := cc.Process(&model.KVPair{
			Key: perNodeFelixKey,
		})
		Expect(err).NotTo(HaveOccurred())
		checkExpectedConfigs(kvps, isNodeFelixConfig, numFelixConfigs, felixMappedNames)
	})

	It("should handle conversion of global delete with no additional configs", func() {
		cc := updateprocessors.NewFelixConfigUpdateProcessor()
		By("converting a global felix key and checking for the correct number of fields")
		kvps, err := cc.Process(&model.KVPair{
			Key: globalFelixKey,
		})
		Expect(err).NotTo(HaveOccurred())
		checkExpectedConfigs(kvps, isGlobalFelixConfig, numFelixConfigs, felixMappedNames)
	})

	It("should handle conversion of node-specific zero value KVPairs with no additional configs", func() {
		cc := updateprocessors.NewFelixConfigUpdateProcessor()
		kvps, err := cc.Process(&model.KVPair{
			Key:   perNodeFelixKey,
			Value: apiv3.NewFelixConfiguration(),
		})
		Expect(err).NotTo(HaveOccurred())
		// Explicitly pass in the "mapped" name values to check to ensure the names are mapped.
		checkExpectedConfigs(
			kvps,
			isNodeFelixConfig,
			numFelixConfigs,
			felixMappedNames,
		)
	})

	It("should handle conversion of global zero value KVPairs with no additional configs", func() {
		cc := updateprocessors.NewFelixConfigUpdateProcessor()
		kvps, err := cc.Process(&model.KVPair{
			Key:   globalFelixKey,
			Value: apiv3.NewFelixConfiguration(),
		})
		Expect(err).NotTo(HaveOccurred())
		// Explicitly pass in the "mapped" name values to check to ensure the names are mapped.
		checkExpectedConfigs(
			kvps,
			isGlobalFelixConfig,
			numFelixConfigs,
			felixMappedNames,
		)
	})

	It("should gracefully handle invalid names/keys/types/values", func() {
		cc := updateprocessors.NewFelixConfigUpdateProcessor()
		By("Testing invalid Key on ProcessDeleted")
		_, err := cc.Process(&model.KVPair{
			Key: model.GlobalBGPPeerKey{
				PeerIP: net.MustParseIP("1.2.3.4"),
			},
		})
		Expect(err).To(HaveOccurred())

		By("Testing invalid Key on Process")
		_, err = cc.Process(&model.KVPair{
			Key: model.GlobalBGPPeerKey{
				PeerIP: net.MustParseIP("1.2.3.4"),
			},
			Value: apiv3.NewFelixConfiguration(),
		})
		Expect(err).To(HaveOccurred())

		By("Testing non-resource type value on Process with add/mod")
		_, err = cc.Process(&model.KVPair{
			Key:   globalFelixKey,
			Value: "this isn't a resource",
		})
		Expect(err).To(HaveOccurred())

		By("Testing incorrect resource type value on Process with add/mod")
		_, err = cc.Process(&model.KVPair{
			Key:   globalFelixKey,
			Value: libapiv3.NewWorkloadEndpoint(),
		})
		Expect(err).To(HaveOccurred())

		By("Testing incorrect name structure on Process with add/mod")
		_, err = cc.Process(&model.KVPair{
			Key:   invalidFelixKey,
			Value: apiv3.NewFelixConfiguration(),
		})
		Expect(err).To(HaveOccurred())

		By("Testing incorrect name structure on Process with delete")
		_, err = cc.Process(&model.KVPair{
			Key: invalidFelixKey,
		})
		Expect(err).To(HaveOccurred())
	})

	It("should handle different field types being assigned", func() {
		cc := updateprocessors.NewFelixConfigUpdateProcessor()
		By("converting a per-node felix KVPair with certain values and checking for the correct number of fields")
		res := apiv3.NewFelixConfiguration()
		duration1 := metav1.Duration{Duration: time.Duration(12.345 * float64(time.Second))}
		duration2 := metav1.Duration{Duration: time.Duration(54.321 * float64(time.Millisecond))}
		duration3 := metav1.Duration{Duration: time.Duration(0)}
		duration4 := metav1.Duration{Duration: time.Duration(0.1 * float64(time.Second))}
		bool1 := false
		uint1 := uint32(1313)
		res.Spec.RouteRefreshInterval = &duration1
		res.Spec.IptablesLockProbeInterval = &duration2
		res.Spec.EndpointReportingDelay = &duration3
		res.Spec.IpsetsRefreshInterval = &duration4
		res.Spec.InterfacePrefix = "califoobar"
		res.Spec.IPIPEnabled = &bool1
		res.Spec.IptablesMarkMask = &uint1
		res.Spec.FailsafeInboundHostPorts = &[]apiv3.ProtoPort{}
		res.Spec.FailsafeOutboundHostPorts = &[]apiv3.ProtoPort{
			{
				Protocol: "TCP",
				Port:     1234,
				Net:      "0.0.0.0/0",
			},
			{
				Protocol: "UDP",
				Port:     22,
				Net:      "0.0.0.0/0",
			},
			{
				Protocol: "TCP",
				Port:     65535,
				Net:      "0.0.0.0/0",
			},
		}
		res.Spec.ExternalNodesCIDRList = &[]string{"1.1.1.1", "2.2.2.2"}
		res.Spec.IptablesNATOutgoingInterfaceFilter = "cali-123"
		res.Spec.RouteTableRanges = &apiv3.RouteTableRanges{{Min: 43, Max: 211}}
		res.Spec.NftablesMarkMask = &uint1
		res.Spec.NftablesRefreshInterval = &duration4
		res.Spec.NftablesFilterDenyAction = "Accept"
		res.Spec.NftablesFilterAllowAction = "Drop"
		res.Spec.NftablesMangleAllowAction = "Accept"
		expected := map[string]interface{}{
			"RouteRefreshInterval":               "12.345",
			"IptablesLockProbeIntervalMillis":    "54.321",
			"EndpointReportingDelaySecs":         "0",
			"IpsetsRefreshInterval":              "0.1",
			"InterfacePrefix":                    "califoobar",
			"IpInIpEnabled":                      "false",
			"IptablesMarkMask":                   "1313",
			"FailsafeInboundHostPorts":           "none",
			"FailsafeOutboundHostPorts":          "tcp:0.0.0.0/0:1234,udp:0.0.0.0/0:22,tcp:0.0.0.0/0:65535",
			"ExternalNodesCIDRList":              "1.1.1.1,2.2.2.2",
			"IptablesNATOutgoingInterfaceFilter": "cali-123",
			"RouteTableRanges":                   "43-211",
			"NftablesRefreshInterval":            "0.1",
			"NftablesMarkMask":                   "1313",
			"NftablesFilterDenyAction":           "Accept",
			"NftablesFilterAllowAction":          "Drop",
			"NftablesMangleAllowAction":          "Accept",
		}
		kvps, err := cc.Process(&model.KVPair{
			Key:   perNodeFelixKey,
			Value: res,
		})
		Expect(err).NotTo(HaveOccurred())
		checkExpectedConfigs(
			kvps,
			isNodeFelixConfig,
			numFelixConfigs,
			expected,
		)
	})

	It("should handle HealthTimeoutOVerrides", func() {
		cc := updateprocessors.NewFelixConfigUpdateProcessor()
		By("converting a per-node felix KVPair with certain values and checking for the correct number of fields")
		res := apiv3.NewFelixConfiguration()
		res.Spec.HealthTimeoutOverrides = []apiv3.HealthTimeoutOverride{
			{
				Name:    "Foo",
				Timeout: metav1.Duration{Duration: 20 * time.Second},
			},
			{
				Name:    "Bar",
				Timeout: metav1.Duration{Duration: 25 * time.Second},
			},
		}
		expected := map[string]interface{}{
			"HealthTimeoutOverrides": "Foo=20s,Bar=25s",
		}
		kvps, err := cc.Process(&model.KVPair{
			Key:   perNodeFelixKey,
			Value: res,
		})
		Expect(err).NotTo(HaveOccurred())
		checkExpectedConfigs(
			kvps,
			isNodeFelixConfig,
			numFelixConfigs,
			expected,
		)
	})

	It("should handle cluster config string slice field", func() {
		cc := updateprocessors.NewClusterInfoUpdateProcessor()
		By("converting a global cluster info KVPair with values assigned")
		res := apiv3.NewClusterInformation()
		res.Spec.ClusterGUID = "abcedfg"
		res.Spec.ClusterType = "Mesos,K8s"
		expected := map[string]interface{}{
			"ClusterGUID": "abcedfg",
			"ClusterType": "Mesos,K8s",
		}
		kvps, err := cc.Process(&model.KVPair{
			Key:   globalClusterKey,
			Value: res,
		})
		Expect(err).NotTo(HaveOccurred())
		checkExpectedConfigs(
			kvps,
			isGlobalFelixConfig,
			numClusterConfigs,
			expected,
		)
	})

	It("should handle cluster config ready flag field", func() {
		cc := updateprocessors.NewClusterInfoUpdateProcessor()
		By("converting a global cluster info KVPair with values assigned")
		res := apiv3.NewClusterInformation()
		ready := true
		res.Spec.DatastoreReady = &ready
		expected := map[string]interface{}{
			"ready-flag": true,
		}
		kvps, err := cc.Process(&model.KVPair{
			Key:   globalClusterKey,
			Value: res,
		})
		Expect(err).NotTo(HaveOccurred())
		checkExpectedConfigs(
			kvps,
			isGlobalFelixConfig,
			numClusterConfigs,
			expected,
		)
	})

	It("should handle cluster config ready flag field (false)", func() {
		cc := updateprocessors.NewClusterInfoUpdateProcessor()
		By("converting a global cluster info KVPair with values assigned")
		res := apiv3.NewClusterInformation()
		ready := false
		res.Spec.DatastoreReady = &ready
		expected := map[string]interface{}{
			"ready-flag": false,
		}
		kvps, err := cc.Process(&model.KVPair{
			Key:   globalClusterKey,
			Value: res,
		})
		Expect(err).NotTo(HaveOccurred())
		checkExpectedConfigs(
			kvps,
			isGlobalFelixConfig,
			numClusterConfigs,
			expected,
		)
	})

	It("should handle node cluster information", func() {
		cc := updateprocessors.NewClusterInfoUpdateProcessor()
		res := apiv3.NewClusterInformation()

		By("validating an empty per node cluster is processed correctly")
		kvps, err := cc.Process(&model.KVPair{
			Key:   nodeClusterKey,
			Value: res,
		})
		Expect(err).NotTo(HaveOccurred())
		checkExpectedConfigs(
			kvps,
			isNodeFelixConfig,
			numNodeClusterConfigs,
			nil,
		)

		By("validating it is not possible to set/override values using the annotations")
		res.Annotations = map[string]string{
			"config.projectcalico.org/ClusterType": "this is not validated!",
			"config.projectcalico.org/NewField":    "this is also not validated!",
		}
		kvps, err = cc.Process(&model.KVPair{
			Key:   nodeClusterKey,
			Value: res,
		})
		Expect(err).NotTo(HaveOccurred())
		checkExpectedConfigs(
			kvps,
			isNodeFelixConfig,
			numNodeClusterConfigs,
			nil,
		)
	})
})

// Check the KVPairs returned by the UpdateProcessor are as expected.  The expectedValues contains
// the expected set of data in the updates, any config not specified in the set is expected
// to be nil in the KVPair.
// You can use expectedValues to verify certain fields were included in the response even
// if the values were nil.
func checkExpectedConfigs(kvps []*model.KVPair, dataType int, expectedNum int, expectedValues map[string]interface{}) {
	// Copy/convert input data.  We keep track of:
	// - all field names, so that we can check for duplicates
	// - extra fields that we have not yet seen
	// - expected field values that we have not yet validated
	ev := make(map[string]interface{}, len(expectedValues))
	for k, v := range expectedValues {
		ev[k] = v
	}
	allNames := map[string]struct{}{}

	By(" - checking the expected number of results")
	Expect(kvps).To(HaveLen(expectedNum))

	By(" - checking for duplicated, nil values and assigned values as expected")
	for _, kvp := range kvps {
		var name string
		switch dataType {
		case isGlobalFelixConfig:
			switch kvp.Key.(type) {
			case model.ReadyFlagKey:
				name = "ready-flag"
			default:
				ExpectWithOffset(1, kvp.Key).To(BeAssignableToTypeOf(model.GlobalConfigKey{}))
				name = kvp.Key.(model.GlobalConfigKey).Name
			}
		case isNodeFelixConfig:
			switch kt := kvp.Key.(type) {
			case model.HostConfigKey:
				node := kt.Hostname
				ExpectWithOffset(1, node).To(Equal("mynode"))
				name = kt.Name
			case model.HostIPKey:
				// Although the HostIPKey is not in the same key space as the HostConfig, we
				// special case this to make this test reusable for more tests.
				node := kt.Hostname
				ExpectWithOffset(1, node).To(Equal("mynode"))
				name = hostIPMarker
				logrus.Warnf("IP in key: %s", kvp.Value)
			case model.ResourceKey:
				node := kt.Name
				ExpectWithOffset(1, node).To(Equal("mynode"))
				name = nodeMarker
			case model.WireguardKey:
				node := kt.NodeName
				ExpectWithOffset(1, node).To(Equal("mynode"))
				name = wireguardMarker
			default:
				ExpectWithOffset(1, kvp.Key).To(BeAssignableToTypeOf(model.HostConfigKey{}))
			}
		case isGlobalBgpConfig:
			ExpectWithOffset(1, kvp.Key).To(BeAssignableToTypeOf(model.GlobalBGPConfigKey{}))
			name = kvp.Key.(model.GlobalBGPConfigKey).Name
		case isNodeBgpConfig:
			ExpectWithOffset(1, kvp.Key).To(BeAssignableToTypeOf(model.NodeBGPConfigKey{}))
			node := kvp.Key.(model.NodeBGPConfigKey).Nodename
			ExpectWithOffset(1, node).To(Equal("bgpnode1"))
			name = kvp.Key.(model.NodeBGPConfigKey).Name
		}

		// Validate and track the expected values.
		if v, ok := ev[name]; ok {
			if v == nil {
				ExpectWithOffset(1, kvp.Value).To(BeNil(), "Field: "+name)
			} else {
				ExpectWithOffset(1, kvp.Value).To(Equal(v), "Field: "+name)
			}
			delete(ev, name)
		} else {
			ExpectWithOffset(1, kvp.Value).To(BeNil(), "Field: "+name)
		}

		// Validate the fields we have seen, checking for duplicates.
		_, ok := allNames[name]
		ExpectWithOffset(1, ok).To(BeFalse(), fmt.Sprintf("config name is repeated in response: %s", name))
		allNames[name] = struct{}{}
	}

	By(" - checking all expected values were accounted for")
	ExpectWithOffset(1, ev).To(HaveLen(0), fmt.Sprintf("config name missing in response"))
}<|MERGE_RESOLUTION|>--- conflicted
+++ resolved
@@ -43,11 +43,7 @@
 )
 
 const (
-<<<<<<< HEAD
-	numBaseFelixConfigs = 165
-=======
-	numBaseFelixConfigs = 160
->>>>>>> a5d70765
+	numBaseFelixConfigs = 161
 )
 
 var _ = Describe("Test the generic configuration update processor and the concrete implementations", func() {
